--- conflicted
+++ resolved
@@ -47,13 +47,9 @@
     "update_todo",
     "complete_todo",
     "cancel_todo",
-<<<<<<< HEAD
     "cancel_project",
     "delete_todo",
     "delete_project",
-=======
-    "delete_todo",
->>>>>>> 4f16a52b
     "move_todo",
     # Tag operations
     "create_tag",
